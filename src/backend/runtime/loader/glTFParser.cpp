#include "glTFParser.h"
#include "ImageIO.h"
#include "Logger.h"

#include <unordered_set>

#include <rapidjson/document.h>
#include <rapidjson/prettywriter.h>
#include <rapidjson/rapidjson.h>
#include <rapidjson/stringbuffer.h>
#include <rapidjson/writer.h>

#define TINYGLTF_USE_CPP14
#define TINYGLTF_USE_RAPIDJSON
#define TINYGLTF_NO_INCLUDE_RAPIDJSON
#define TINYGLTF_NO_STB_IMAGE
#define TINYGLTF_NO_STB_IMAGE_WRITE
#define TINYGLTF_NO_EXTERNAL_IMAGE
#define TINYGLTF_IMPLEMENTATION
#include "tiny_gltf.h"

namespace IG::Parser {
static bool imageLoader(tinygltf::Image* img, const int, std::string*,
                        std::string*, int, int,
                        const unsigned char* ptr, int size, void*)
{
    // Do nothing, except copy if necessary
    // This will only be called for embedded data uris
    img->image.resize(size);
    std::memcpy(img->image.data(), ptr, size);

    return true;
}

static std::filesystem::path exportImage(const tinygltf::Image& img, const tinygltf::Model& model, int id, const std::filesystem::path& dir)
{
    if (img.bufferView >= 0) {
        const tinygltf::BufferView& view = model.bufferViews[img.bufferView];
        const tinygltf::Buffer& buffer   = model.buffers[view.buffer];

        std::string extension = "." + tinygltf::MimeToExt(img.mimeType);

        std::filesystem::path path = dir / ("_img_" + std::to_string(id) + extension);
        std::ofstream out(path.generic_u8string(), std::ios::binary);
        out.write(reinterpret_cast<const char*>(buffer.data.data() + view.byteOffset), view.byteLength);

        return path;
    } else if (!img.image.empty()) {
        std::string extension = "." + tinygltf::MimeToExt(img.mimeType);

        std::filesystem::path path = dir / ("_img_" + std::to_string(id) + extension);
        std::ofstream out(path.generic_u8string(), std::ios::binary);
        out.write(reinterpret_cast<const char*>(img.image.data()), img.image.size());

        return path;
    } else {
        return img.uri;
    }
}

static void exportMeshPrimitive(const std::filesystem::path& path, const tinygltf::Model& model, const tinygltf::Primitive& primitive)
{
    if (primitive.attributes.count("POSITION") == 0) {
        IG_LOG(L_ERROR) << "glTF: Can not export mesh primitive " << path << " as it does not contain a valid POSITION attribute" << std::endl;
        return;
    }

    if (primitive.mode != TINYGLTF_MODE_TRIANGLES) {
        // TODO: Could export more
        IG_LOG(L_ERROR) << "glTF: Can not export mesh primitive " << path << " as it is not a simple list of triangles" << std::endl;
        return;
    }

    bool hasNormal  = primitive.attributes.count("NORMAL") > 0;
    bool hasTexture = primitive.attributes.count("TEXCOORD_0") > 0;
    bool hasIndices = primitive.indices >= 0 && primitive.indices < (int)model.accessors.size();

    const tinygltf::Accessor* vertices = &model.accessors[primitive.attributes.at("POSITION")];
    const tinygltf::Accessor* normals  = hasNormal ? &model.accessors[primitive.attributes.at("NORMAL")] : nullptr;
    const tinygltf::Accessor* textures = hasTexture ? &model.accessors[primitive.attributes.at("TEXCOORD_0")] : nullptr;
    const tinygltf::Accessor* indices  = hasIndices ? &model.accessors[primitive.indices] : nullptr;

    if (vertices->type != TINYGLTF_TYPE_VEC3 || vertices->componentType != TINYGLTF_COMPONENT_TYPE_FLOAT) {
        IG_LOG(L_ERROR) << "glTF: Can not export mesh primitive " << path << " as it does contain an invalid POSITION attribute accessor" << std::endl;
        return;
    }

    if (indices && indices->type != TINYGLTF_TYPE_SCALAR) {
        // TODO: Why not unsigned int, short or more?
        IG_LOG(L_ERROR) << "glTF: Can not export mesh primitive " << path << " as it does contain an invalid index accessor" << std::endl;
        return;
    }

    if (hasNormal) {
        if (normals->count != vertices->count || normals->type != TINYGLTF_TYPE_VEC3 || normals->componentType != TINYGLTF_COMPONENT_TYPE_FLOAT) {
            IG_LOG(L_WARNING) << "glTF: Skipping normals for mesh primitive " << path << " as it does contain an invalid NORMAL attribute accessor" << std::endl;
            hasNormal = false;
        }
    }

    if (hasTexture) {
        if (textures->count != vertices->count || textures->type != TINYGLTF_TYPE_VEC2 || textures->componentType != TINYGLTF_COMPONENT_TYPE_FLOAT) {
            IG_LOG(L_WARNING) << "glTF: Skipping textures for mesh primitive " << path << " as it does contain an invalid TEXCOORD_0 attribute accessor" << std::endl;
            hasTexture = false;
        }
    }

    const tinygltf::BufferView* vertexBufferView = &model.bufferViews[vertices->bufferView];
    const tinygltf::Buffer* vertexBuffer         = &model.buffers[vertexBufferView->buffer];
    const uint8* vertexData                      = (vertexBuffer->data.data() + vertexBufferView->byteOffset + vertices->byteOffset);

    const tinygltf::BufferView* normalBufferView = nullptr;
    const tinygltf::Buffer* normalBuffer         = nullptr;
    const uint8* normalData                      = nullptr;
    if (hasNormal) {
        normalBufferView = &model.bufferViews[normals->bufferView];
        normalBuffer     = &model.buffers[normalBufferView->buffer];
        normalData       = (normalBuffer->data.data() + normalBufferView->byteOffset + normals->byteOffset);
    }

    const tinygltf::BufferView* texBufferView = nullptr;
    const tinygltf::Buffer* texBuffer         = nullptr;
    const uint8* texData                      = nullptr;
    if (hasTexture) {
        texBufferView = &model.bufferViews[textures->bufferView];
        texBuffer     = &model.buffers[texBufferView->buffer];
        texData       = (texBuffer->data.data() + texBufferView->byteOffset + textures->byteOffset);
    }

    std::ofstream out(path.generic_u8string(), std::ios::binary);

    out << "ply\n"
        << "format binary_little_endian 1.0\n"
        << "element vertex " << vertices->count << "\n"
        << "property float x\n"
        << "property float y\n"
        << "property float z\n";
    if (hasNormal) {
        out << "property float nx\n"
            << "property float ny\n"
            << "property float nz\n";
    }
    if (hasTexture) {
        out << "property float s\n"
            << "property float t\n";
    }

    const size_t triangleCount = indices ? indices->count / 3 : vertices->count / 3;
    out << "element face " << triangleCount << "\n";
    out << "property list uchar int vertex_indices\n";
    out << "end_header\n";

    for (size_t i = 0; i < vertices->count; ++i) {
        int vertexByteStride = vertices->ByteStride(*vertexBufferView);
        float vx             = *(reinterpret_cast<const float*>(vertexData + vertexByteStride * i) + 0);
        float vy             = *(reinterpret_cast<const float*>(vertexData + vertexByteStride * i) + 1);
        float vz             = *(reinterpret_cast<const float*>(vertexData + vertexByteStride * i) + 2);
        out.write(reinterpret_cast<const char*>(&vx), sizeof(vx));
        out.write(reinterpret_cast<const char*>(&vy), sizeof(vy));
        out.write(reinterpret_cast<const char*>(&vz), sizeof(vz));

        if (hasNormal) {
            int normalByteStride = normals->ByteStride(*normalBufferView);
            float nx             = *(reinterpret_cast<const float*>(normalData + normalByteStride * i) + 0);
            float ny             = *(reinterpret_cast<const float*>(normalData + normalByteStride * i) + 1);
            float nz             = *(reinterpret_cast<const float*>(normalData + normalByteStride * i) + 2);
            out.write(reinterpret_cast<const char*>(&nx), sizeof(nx));
            out.write(reinterpret_cast<const char*>(&ny), sizeof(ny));
            out.write(reinterpret_cast<const char*>(&nz), sizeof(nz));
        }

        if (hasTexture) {
            int texByteStride = textures->ByteStride(*texBufferView);
            float u           = *(reinterpret_cast<const float*>(texData + texByteStride * i) + 0);
            float v           = 1 - *(reinterpret_cast<const float*>(texData + texByteStride * i) + 1);
            out.write(reinterpret_cast<const char*>(&u), sizeof(u));
            out.write(reinterpret_cast<const char*>(&v), sizeof(v));
        }
    }

    if (indices) {
        const tinygltf::BufferView* indexBufferView = &model.bufferViews[indices->bufferView];
        const tinygltf::Buffer* indexBuffer         = &model.buffers[indexBufferView->buffer];
        const uint8* indexData                      = (indexBuffer->data.data() + indexBufferView->byteOffset + indices->byteOffset);

        for (size_t i = 0; i < triangleCount; ++i) {
            int byteStride    = indices->ByteStride(*indexBufferView);
            const uint8* p_i0 = indexData + byteStride * (3 * i + 0);
            const uint8* p_i1 = indexData + byteStride * (3 * i + 1);
            const uint8* p_i2 = indexData + byteStride * (3 * i + 2);

            int i0 = 0, i1 = 0, i2 = 0;
            switch (indices->componentType) {
            case TINYGLTF_COMPONENT_TYPE_BYTE:
                i0 = *reinterpret_cast<const int8*>(p_i0);
                i1 = *reinterpret_cast<const int8*>(p_i1);
                i2 = *reinterpret_cast<const int8*>(p_i2);
                break;
            case TINYGLTF_COMPONENT_TYPE_UNSIGNED_BYTE:
                i0 = *reinterpret_cast<const uint8*>(p_i0);
                i1 = *reinterpret_cast<const uint8*>(p_i1);
                i2 = *reinterpret_cast<const uint8*>(p_i2);
                break;
            case TINYGLTF_COMPONENT_TYPE_SHORT:
                i0 = *reinterpret_cast<const int16*>(p_i0);
                i1 = *reinterpret_cast<const int16*>(p_i1);
                i2 = *reinterpret_cast<const int16*>(p_i2);
                break;
            case TINYGLTF_COMPONENT_TYPE_UNSIGNED_SHORT:
                i0 = *reinterpret_cast<const uint16*>(p_i0);
                i1 = *reinterpret_cast<const uint16*>(p_i1);
                i2 = *reinterpret_cast<const uint16*>(p_i2);
                break;
            default:
            case TINYGLTF_COMPONENT_TYPE_INT:
                i0 = *reinterpret_cast<const int32*>(p_i0);
                i1 = *reinterpret_cast<const int32*>(p_i1);
                i2 = *reinterpret_cast<const int32*>(p_i2);
                break;
            case TINYGLTF_COMPONENT_TYPE_UNSIGNED_INT:
                i0 = (int)*reinterpret_cast<const uint32*>(p_i0);
                i1 = (int)*reinterpret_cast<const uint32*>(p_i1);
                i2 = (int)*reinterpret_cast<const uint32*>(p_i2);
                break;
            }

            uint8 count = 3;
            out.write(reinterpret_cast<const char*>(&count), sizeof(count));
            out.write(reinterpret_cast<const char*>(&i0), sizeof(i0));
            out.write(reinterpret_cast<const char*>(&i1), sizeof(i1));
            out.write(reinterpret_cast<const char*>(&i2), sizeof(i2));
        }
    } else {
        for (int i = 0; i < static_cast<int>(triangleCount); ++i) {
            int i0      = 3 * i + 0;
            int i1      = 3 * i + 1;
            int i2      = 3 * i + 2;
            uint8 count = 3;
            out.write(reinterpret_cast<const char*>(&count), sizeof(count));
            out.write(reinterpret_cast<const char*>(&i0), sizeof(i0));
            out.write(reinterpret_cast<const char*>(&i1), sizeof(i1));
            out.write(reinterpret_cast<const char*>(&i2), sizeof(i2));
        }
    }
}

static std::string getMaterialName(const tinygltf::Material& mat, size_t id)
{
    if (mat.name.empty())
        return "_mat" + std::to_string(id);
    else
        return mat.name;
}

inline static bool isMaterialEmissive(const tinygltf::Material& mat)
{
    return mat.emissiveTexture.index >= 0
           || (mat.emissiveFactor.size() == 3 && (mat.emissiveFactor[0] > 0 || mat.emissiveFactor[1] > 0 || mat.emissiveFactor[2] > 0));
}

static std::string getTextureName(const tinygltf::Texture& tex)
{
    std::string name = "_tex" + std::to_string(tex.source);
    if (tex.sampler >= 0)
        name += "_" + std::to_string(tex.sampler);
    return name;
}

inline int getTextureIndex(const tinygltf::Value& val, const std::string& name)
{
    if (val.Has(name) && val.Get(name).IsObject()) {
        const auto& info = val.Get(name);
        if (info.Has("index") && info.Get("index").IsInt())
            return info.Get("index").GetNumberAsInt();
    }
    return -1;
}

template <int C>
inline Eigen::Matrix<float, C, 1> extractVector(const tinygltf::Value& parent, const std::string& name, const Eigen::Matrix<float, C, 1>& def)
{
    if (parent.Has(name) && parent.Get(name).IsArray()) {
        const auto& arr = parent.Get(name);

        if (arr.ArrayLen() == C) {
            Eigen::Matrix<float, C, 1> ret = def;
            for (int i = 0; i < C; ++i)
                ret[i] = (float)arr.Get(i).GetNumberAsDouble();
            return ret;
        }
    }

    return def;
}

inline Transformf getTextureTransformExts(const tinygltf::Value& t_ext)
{
    float rotation  = 0;
    Vector2f offset = extractVector<2>(t_ext, "offset", Vector2f::Zero());
    Vector2f scale  = extractVector<2>(t_ext, "scale", Vector2f::Ones());
    // Ignore texCoord

    if (t_ext.Has("rotation") && t_ext.Get("rotation").IsNumber())
        rotation = (float)t_ext.Get("rotation").GetNumberAsDouble();

    Transformf transform = Transformf::Identity();

    // Flip Y-UV back [x, 1-y] -> [x, y]
    transform.scale(Vector3f(1, -1, 1));
    transform.translate(Vector3f(0, -1, 0));

    transform.translate(Vector3f(offset.x(), offset.y(), 0));

    Matrix3f rotMat          = Matrix3f::Identity();
    rotMat.block<2, 2>(0, 0) = Eigen::Rotation2Df(-rotation).toRotationMatrix();
    transform.rotate(rotMat);

    transform.scale(Vector3f(scale.x(), scale.y(), 1));

    // Y-UV is flipped [x, y] -> [x, 1-y]
    transform.translate(Vector3f(0, 1, 0));
    transform.scale(Vector3f(1, -1, 1));

    return transform;
}

inline Transformf getTextureTransform(const tinygltf::Value& parent, const std::string& name, bool& hasOne)
{
    if (parent.Has(name) && parent.Get(name).IsObject()) {
        const auto& info = parent.Get(name);
        if (info.Has("extensions") && info.Get("extensions").IsObject()) {
            const auto& exts = info.Get("extensions");
            if (exts.Has("KHR_texture_transform") && exts.Get("KHR_texture_transform").IsObject()) {
                const auto& t_ext = exts.Get("KHR_texture_transform");
                hasOne            = true;
                return getTextureTransformExts(t_ext);
            }
        }
    }

    hasOne = false;
    return Transformf::Identity();
}

inline Transformf getTextureTransform(const tinygltf::TextureInfo& info, bool& hasOne)
{
    if (info.extensions.count("KHR_texture_transform")) {
        hasOne = true;
        return getTextureTransformExts(info.extensions.at("KHR_texture_transform"));
    } else {
        hasOne = false;
        return Transformf::Identity();
    }
}

std::string handleTexture(const tinygltf::TextureInfo& info, Scene& scene, const tinygltf::Model& model, const std::filesystem::path& directory)
{
    IG_ASSERT(info.index >= 0, "Expected valid texture info");

    const tinygltf::Texture& tex = model.textures[info.index];

    bool hasTransform    = false;
    Transformf transform = getTextureTransform(info, hasTransform);

    if (!hasTransform) {
        return getTextureName(tex);
    } else {
        const std::string original_tex = getTextureName(tex);
        auto obj                       = std::make_shared<Object>(OT_TEXTURE, "transform", directory);
        obj->setProperty("texture", Property::fromString(original_tex));
        obj->setProperty("transform", Property::fromTransform(transform));

        const std::string new_name = "__transform_tex_" + std::to_string(scene.textures().size());
        scene.addTexture(new_name, obj);
        return new_name;
    }
}

std::string handleTexture(const tinygltf::Value& parent, const std::string& name, Scene& scene, const tinygltf::Model& model, const std::filesystem::path& directory)
{
    int id = getTextureIndex(parent, name);
    if (id < 0)
        return "";

    const tinygltf::Texture& tex = model.textures[id];

    bool hasTransform    = false;
    Transformf transform = getTextureTransform(parent, name, hasTransform);

    if (!hasTransform) {
        return getTextureName(tex);
    } else {
        const std::string original_tex = getTextureName(tex);
        auto obj                       = std::make_shared<Object>(OT_TEXTURE, "transform", directory);
        obj->setProperty("texture", Property::fromString(original_tex));
        obj->setProperty("transform", Property::fromTransform(transform));

        const std::string new_name = "__transform_tex_" + std::to_string(scene.textures().size());
        scene.addTexture(new_name, obj);
        return new_name;
    }
}

static void addNode(Scene& scene, const tinygltf::Material& defaultMaterial, const std::filesystem::path& baseDir, const tinygltf::Model& model, const tinygltf::Node& node, const Transformf& parent)
{
    Transformf transform = parent;
    if (node.matrix.size() == 16)
        transform *= Eigen::Map<Eigen::Matrix4d>(const_cast<double*>(node.matrix.data())).cast<float>();

    if (node.translation.size() == 3)
        transform.translate(Vector3f((float)node.translation[0], (float)node.translation[1], (float)node.translation[2]));

    if (node.rotation.size() == 4)
        transform.rotate(Quaternionf((float)node.rotation[3], (float)node.rotation[0], (float)node.rotation[1], (float)node.rotation[2]));

    if (node.scale.size() == 3)
        transform.scale(Vector3f((float)node.scale[0], (float)node.scale[1], (float)node.scale[2]));

    if (node.mesh >= 0) {
        size_t primCount           = 0;
        const tinygltf::Mesh& mesh = model.meshes[node.mesh];
        for (const auto& prim : mesh.primitives) {
            const tinygltf::Material* material = nullptr;
            size_t mat_id                      = 0;
            if (prim.material < 0 || prim.material >= (int)model.materials.size()) {
                material = &defaultMaterial;
                mat_id   = model.materials.size() - 1; // Was appended to the end
            } else {
                material = &model.materials[prim.material];
                mat_id   = (size_t)prim.material;
            }

            const std::string name     = mesh.name + "_" + std::to_string(node.mesh) + "_" + std::to_string(primCount);
            const std::string bsdfName = getMaterialName(*material, mat_id);

            const bool hasMedium = material->extensions.count("KHR_materials_volume") > 0; // TODO: Check if distance > 0

            auto obj = std::make_shared<Object>(OT_ENTITY, "", baseDir);
            obj->setProperty("shape", Property::fromString(name));
            obj->setProperty("bsdf", Property::fromString(bsdfName));
            if (hasMedium)
                obj->setProperty("inner_medium", Property::fromString(bsdfName)); // Shares the same name as the bsdf
            obj->setProperty("transform", Property::fromTransform(transform));

            const std::string entity_name = node.name + std::to_string(scene.entities().size()) + "_" + name;
            scene.addEntity(entity_name, obj);

            if (isMaterialEmissive(*material)) {
                auto light = std::make_shared<Object>(OT_LIGHT, "area", baseDir);
                light->setProperty("entity", Property::fromString(entity_name));

                float strength = 1;
                if (material->extensions.count("KHR_materials_emissive_strength")) {
                    const auto& ext = material->extensions.at("KHR_materials_emissive_strength");
                    if (ext.Has("emissiveStrength") && ext.Get("emissiveStrength").IsNumber()) {
                        strength = static_cast<float>(ext.Get("emissiveStrength").GetNumberAsDouble());
                    }
                }

                if (material->emissiveTexture.index >= 0) {
                    light->setProperty("radiance", Property::fromString(handleTexture(material->emissiveTexture, scene, model, baseDir)));
                    light->setProperty("radiance_scale", Property::fromVector3(Vector3f((float)material->emissiveFactor[0], (float)material->emissiveFactor[1], (float)material->emissiveFactor[2]) * strength));
                } else {
                    light->setProperty("radiance", Property::fromVector3(Vector3f((float)material->emissiveFactor[0], (float)material->emissiveFactor[1], (float)material->emissiveFactor[2]) * strength));
                }

                scene.addLight("_light_" + entity_name, light);
            }

            ++primCount;
        }
    }

    if (node.camera >= 0) {
        if (scene.camera()) {
            IG_LOG(L_WARNING) << "glTF: No support for multiple cameras. Using first one" << std::endl;
        } else {
            Matrix3f rot;
            Matrix3f scale; // Ignore scale
            transform.computeRotationScaling(&rot, &scale);
            Vector3f trans = transform.translation();

            Transformf cameraTransform;
            cameraTransform.fromPositionOrientationScale(trans, rot, Vector3f::Ones());

            cameraTransform.scale(Vector3f(1, 1, -1)); // Flip -z to z

            const tinygltf::Camera& camera = model.cameras[node.camera];
            if (camera.type == "orthographic") {
                auto obj = std::make_shared<Object>(OT_CAMERA, "orthographic", baseDir);
                obj->setProperty("transform", Property::fromTransform(cameraTransform));
                obj->setProperty("near_clip", Property::fromNumber((float)camera.orthographic.znear));
                obj->setProperty("far_clip", Property::fromNumber((float)camera.orthographic.zfar));
                // TODO: xmag, ymag
                scene.setCamera(obj);
            } else {
                auto obj = std::make_shared<Object>(OT_CAMERA, "perspective", baseDir);
                obj->setProperty("transform", Property::fromTransform(cameraTransform));
                obj->setProperty("fov", Property::fromNumber((float)camera.perspective.yfov * Rad2Deg));
                obj->setProperty("near_clip", Property::fromNumber((float)camera.perspective.znear));
                obj->setProperty("far_clip", Property::fromNumber((float)camera.perspective.zfar));
                // TODO: aspect ratio
                scene.setCamera(obj);
            }
        }
    }

    if (node.extensions.count("KHR_lights_punctual") > 0) {
        const auto& ext = node.extensions.at("KHR_lights_punctual");
        if (ext.Has("light") && ext.Get("light").IsInt()) {
            int lightID = ext.Get("light").GetNumberAsInt();

            if (lightID >= 0 && lightID < (int)model.lights.size()) {
                const auto& light = model.lights[lightID];

                Vector3f color = Vector3f::Ones() * light.intensity;
                if (light.color.size() == 3)
                    color = Vector3f((float)light.color[0], (float)light.color[1], (float)light.color[2]) * (float)light.intensity;

                std::string type;
                if (light.type == "point" || light.type == "spot") {
                    // No support for spot lights
                    auto obj = std::make_shared<Object>(OT_LIGHT, "point", baseDir);
                    obj->setProperty("position", Property::fromVector3(transform * Vector3f::Zero()));
                    obj->setProperty("intensity", Property::fromVector3(color));
                    scene.addLight("_l_" + std::to_string(scene.lights().size()), obj);
                } else {
                    Vector3f dir = (transform.linear().inverse().transpose() * Vector3f(0.0f, 0.0f, -1.0f)).normalized();
                    auto obj     = std::make_shared<Object>(OT_LIGHT, "directional", baseDir);
                    obj->setProperty("direction", Property::fromVector3(dir));
                    obj->setProperty("irradiance", Property::fromVector3(color));
                    scene.addLight("_l_" + std::to_string(scene.lights().size()), obj);
                }
            }
        }
    }

    for (int child : node.children)
        addNode(scene, defaultMaterial, baseDir, model, model.nodes[child], transform);
}

static void loadTextures(Scene& scene, const tinygltf::Model& model, const std::filesystem::path& directory, const std::filesystem::path& cache_dir)
{
    std::unordered_map<int, std::filesystem::path> loaded_images;
    for (const auto& tex : model.textures) {
        std::filesystem::path img_path;
        if (loaded_images.count(tex.source) > 0) {
            img_path = loaded_images[tex.source];
        } else {
            const tinygltf::Image& img = model.images[tex.source];
            img_path                   = exportImage(img, model, tex.source, cache_dir / "images");

            if (img_path.is_relative())
                img_path = directory / img_path;

            loaded_images[tex.source] = img_path;
        }

        auto obj = std::make_shared<Object>(OT_TEXTURE, "image", directory);
        obj->setProperty("filename", Property::fromString(std::filesystem::canonical(img_path).generic_u8string()));

        if (tex.sampler >= 0) {
            const tinygltf::Sampler& sampler = model.samplers[tex.sampler];
            switch (sampler.magFilter) {
            case TINYGLTF_TEXTURE_FILTER_NEAREST:
                obj->setProperty("filter_type", Property::fromString("nearest"));
                break;
            case TINYGLTF_TEXTURE_FILTER_LINEAR:
                obj->setProperty("filter_type", Property::fromString("bilinear"));
                break;
            default:
                // Nothing
                break;
            }

            switch (sampler.wrapS) {
            default:
            case TINYGLTF_TEXTURE_WRAP_REPEAT:
                obj->setProperty("wrap_mode_u", Property::fromString("repeat"));
                break;
            case TINYGLTF_TEXTURE_WRAP_CLAMP_TO_EDGE:
                obj->setProperty("wrap_mode_u", Property::fromString("clamp"));
                break;
            case TINYGLTF_TEXTURE_WRAP_MIRRORED_REPEAT:
                obj->setProperty("wrap_mode_u", Property::fromString("mirror"));
                break;
            }

            switch (sampler.wrapT) {
            default:
            case TINYGLTF_TEXTURE_WRAP_REPEAT:
                obj->setProperty("wrap_mode_v", Property::fromString("repeat"));
                break;
            case TINYGLTF_TEXTURE_WRAP_CLAMP_TO_EDGE:
                obj->setProperty("wrap_mode_v", Property::fromString("clamp"));
                break;
            case TINYGLTF_TEXTURE_WRAP_MIRRORED_REPEAT:
                obj->setProperty("wrap_mode_v", Property::fromString("mirror"));
                break;
            }
        }

        scene.addTexture(getTextureName(tex), obj);
    }
}

static void loadMaterials(Scene& scene, const tinygltf::Model& model, const std::filesystem::path& directory)
{
    size_t matCounter = 0;
    for (const auto& mat : model.materials) {
        // TODO: Add proper support for texture views etc
        std::string name = getMaterialName(mat, matCounter);
        auto bsdf        = std::make_shared<Object>(OT_BSDF, "principled", directory);

        if (mat.pbrMetallicRoughness.baseColorTexture.index >= 0) {
            bsdf->setProperty("base_color", Property::fromString(handleTexture(mat.pbrMetallicRoughness.baseColorTexture, scene, model, directory)));
            bsdf->setProperty("base_color_scale", Property::fromVector3(Vector3f((float)mat.pbrMetallicRoughness.baseColorFactor[0], (float)mat.pbrMetallicRoughness.baseColorFactor[1], (float)mat.pbrMetallicRoughness.baseColorFactor[2])));
        } else {
            bsdf->setProperty("base_color", Property::fromVector3(Vector3f((float)mat.pbrMetallicRoughness.baseColorFactor[0], (float)mat.pbrMetallicRoughness.baseColorFactor[1], (float)mat.pbrMetallicRoughness.baseColorFactor[2])));
        }

        if (mat.pbrMetallicRoughness.metallicRoughnessTexture.index >= 0) {
            const std::string mrtex = handleTexture(mat.pbrMetallicRoughness.metallicRoughnessTexture, scene, model, directory);
            bsdf->setProperty("metallic", Property::fromString(mrtex + ".b"));
            bsdf->setProperty("roughness", Property::fromString(mrtex + ".g"));
            bsdf->setProperty("metallic_scale", Property::fromNumber((float)mat.pbrMetallicRoughness.metallicFactor));
            bsdf->setProperty("roughness_scale", Property::fromNumber((float)mat.pbrMetallicRoughness.roughnessFactor));
        } else {
            bsdf->setProperty("metallic", Property::fromNumber((float)mat.pbrMetallicRoughness.metallicFactor));
            bsdf->setProperty("roughness", Property::fromNumber((float)mat.pbrMetallicRoughness.roughnessFactor));
        }

        // Extensions
        if (mat.extensions.count("KHR_materials_ior") > 0) {
            const auto& ext = mat.extensions.at("KHR_materials_ior");
            if (ext.Has("ior") && ext.Get("ior").IsNumber()) {
                bsdf->setProperty("ior", Property::fromNumber((float)ext.Get("ior").GetNumberAsDouble()));
            }
        } else {
            bsdf->setProperty("ior", Property::fromNumber(1.5));
        }

        if (mat.extensions.count("KHR_materials_sheen") > 0) {
            const auto& ext       = mat.extensions.at("KHR_materials_sheen");
            const std::string tex = handleTexture(ext, "sheenColorTexture", scene, model, directory);

            float factor = 0;
            if (ext.Has("sheenColorFactor") && ext.Get("sheenColorFactor").IsNumber())
                factor = static_cast<float>(ext.Get("sheenColorFactor").GetNumberAsDouble());

            // No support for colored sheen
            if (!tex.empty()) {
                bsdf->setProperty("sheen", Property::fromString(tex + ".m"));
                bsdf->setProperty("sheen_scale", Property::fromNumber(factor));
            } else {
                bsdf->setProperty("sheen", Property::fromNumber(factor));
            }
        }

        // Only support for transmissionFactor & transmissionTexture
        if (mat.extensions.count("KHR_materials_transmission") > 0) {
            const auto& ext       = mat.extensions.at("KHR_materials_transmission");
            const std::string tex = handleTexture(ext, "transmissionTexture", scene, model, directory);

            float factor = 0;
            if (ext.Has("transmissionFactor") && ext.Get("transmissionFactor").IsNumber())
                factor = static_cast<float>(ext.Get("transmissionFactor").GetNumberAsDouble());

            if (!tex.empty()) {
                bsdf->setProperty("specular_transmission", Property::fromString(tex + ".r"));
                bsdf->setProperty("specular_transmission_scale", Property::fromNumber(factor));
            } else {
                bsdf->setProperty("specular_transmission", Property::fromNumber(factor));
            }

            bool is_thin = true;
<<<<<<< HEAD
            if (mat.extensions.count("KHR_materials_volume") > 0) {
=======
            if (mat.extensions.count("KHR_materials_volume")) {
>>>>>>> b485390a
                const auto& ext2 = mat.extensions.at("KHR_materials_volume");

                // TODO: No support for textures
                float thickness = 0;
                if (ext2.Has("thicknessFactor") && ext2.Get("thicknessFactor").IsNumber())
                    thickness = static_cast<float>(ext2.Get("thicknessFactor").GetNumberAsDouble());
                is_thin = thickness <= FltEps;
            }

            bsdf->setProperty("thin", Property::fromBool(is_thin));
        }

        // Not ratified yet, but who cares
        if (mat.extensions.count("KHR_materials_translucency") > 0) {
            const auto& ext       = mat.extensions.at("KHR_materials_translucency");
            const std::string tex = handleTexture(ext, "translucencyTexture", scene, model, directory);

            float factor = 0;
            if (ext.Has("translucencyFactor") && ext.Get("translucencyFactor").IsNumber())
                factor = static_cast<float>(ext.Get("translucencyFactor").GetNumberAsDouble());

            if (!tex.empty()) {
                bsdf->setProperty("diffuse_transmission", Property::fromString(tex + ".r"));
                bsdf->setProperty("diffuse_transmission_scale", Property::fromNumber(factor));
            } else {
                bsdf->setProperty("diffuse_transmission", Property::fromNumber(factor));
            }
        }

        // No support for thickness (yet)
        if (mat.extensions.count("KHR_materials_volume") > 0) {
            const auto& ext = mat.extensions.at("KHR_materials_volume");

            float thickness = 0;
            if (ext.Has("thicknessFactor") && ext.Get("thicknessFactor").IsNumber())
                thickness = static_cast<float>(ext.Get("thicknessFactor").GetNumberAsDouble());

            float distance = std::numeric_limits<float>::infinity();
            if (ext.Has("attenuationDistance") && ext.Get("attenuationDistance").IsNumber())
                distance = static_cast<float>(ext.Get("attenuationDistance").GetNumberAsDouble());

            if (distance > FltEps && thickness > FltEps) {
                Vector3f color = Vector3f::Ones();
                if (ext.Has("attenuationColor") && ext.Get("attenuationColor").IsArray() && ext.Get("attenuationColor").ArrayLen() == 3)
                    color = Vector3f(static_cast<float>(ext.Get("attenuationColor").Get(0).GetNumberAsDouble()), static_cast<float>(ext.Get("attenuationColor").Get(1).GetNumberAsDouble()), static_cast<float>(ext.Get("attenuationColor").Get(2).GetNumberAsDouble()));

                Vector3f sigma_t = -color.array().log() / distance;
                auto medium      = std::make_shared<Object>(OT_MEDIUM, "homogeneous", directory);
                medium->setProperty("sigma_s", Property::fromVector3(Vector3f::Zero()));
                medium->setProperty("sigma_a", Property::fromVector3(sigma_t));

                scene.addMedium(name, medium);
            }
        }

        // No support for clearcoatNormalTexture
        if (mat.extensions.count("KHR_materials_clearcoat") > 0) {
            const auto& ext       = mat.extensions.at("KHR_materials_clearcoat");
            const std::string tex = handleTexture(ext, "clearcoatTexture", scene, model, directory);

            float factor = 0;
            if (ext.Has("clearcoatFactor") && ext.Get("clearcoatFactor").IsNumber())
                factor = static_cast<float>(ext.Get("clearcoatFactor").GetNumberAsDouble());

            if (!tex.empty()) {
                bsdf->setProperty("clearcoat", Property::fromString(tex + ".r"));
                bsdf->setProperty("clearcoat_scale", Property::fromNumber(factor));
            } else {
                bsdf->setProperty("clearcoat", Property::fromNumber(factor));
            }

            const std::string rtex = handleTexture(ext, "clearcoatRoughnessTexture", scene, model, directory);
            float rfactor          = 0;
            if (ext.Has("clearcoatRoughnessFactor") && ext.Get("clearcoatRoughnessFactor").IsNumber())
                rfactor = static_cast<float>(ext.Get("clearcoatRoughnessFactor").GetNumberAsDouble());

            if (!rtex.empty()) {
                bsdf->setProperty("clearcoat_roughness", Property::fromString(rtex + ".g"));
                bsdf->setProperty("clearcoat_roughness_scale", Property::fromNumber(rfactor));
            } else {
                bsdf->setProperty("clearcoat_roughness", Property::fromNumber(rfactor));
            }
        }

        if (mat.normalTexture.index >= 0) {
            scene.addBSDF(name + "_normal_inner", bsdf);
            const tinygltf::Texture& tex = model.textures[mat.normalTexture.index];

            bsdf = std::make_shared<Object>(OT_BSDF, "normalmap", directory);
            bsdf->setProperty("bsdf", Property::fromString(name + "_normal_inner"));
            bsdf->setProperty("map", Property::fromString(getTextureName(tex)));
        }

        if (mat.alphaMode == "MASK") {
            scene.addBSDF(name + "_blend_inner", bsdf);

            bsdf = std::make_shared<Object>(OT_BSDF, "cutoff", directory);
            bsdf->setProperty("bsdf", Property::fromString(name + "_blend_inner"));
            bsdf->setProperty("inverted", Property::fromBool(true));

            auto factor = static_cast<float>(mat.pbrMetallicRoughness.baseColorFactor[3]);
            if (factor > 0 && mat.pbrMetallicRoughness.baseColorTexture.index >= 0) {
                bsdf->setProperty("weight", Property::fromString(handleTexture(mat.pbrMetallicRoughness.baseColorTexture, scene, model, directory) + ".a"));
                bsdf->setProperty("cutoff", Property::fromNumber((float)mat.alphaCutoff / factor));
            } else {
                bsdf->setProperty("weight", Property::fromNumber(factor));
                bsdf->setProperty("cutoff", Property::fromNumber((float)mat.alphaCutoff));
            }
        } else if (mat.alphaMode == "BLEND") {
            scene.addBSDF(name + "_blend_inner", bsdf);

            bsdf = std::make_shared<Object>(OT_BSDF, "mask", directory);
            bsdf->setProperty("bsdf", Property::fromString(name + "_blend_inner"));
            bsdf->setProperty("inverted", Property::fromBool(true));

            auto factor = static_cast<float>(mat.pbrMetallicRoughness.baseColorFactor[3]);
            if (factor > 0 && mat.pbrMetallicRoughness.baseColorTexture.index >= 0) {
                bsdf->setProperty("weight", Property::fromString(handleTexture(mat.pbrMetallicRoughness.baseColorTexture, scene, model, directory) + ".a"));
            } else {
                bsdf->setProperty("weight", Property::fromNumber(factor));
            }
        }

        if (mat.doubleSided) {
            scene.addBSDF(name + "_ds_inner", bsdf);
            bsdf = std::make_shared<Object>(OT_BSDF, "doublesided", directory);
            bsdf->setProperty("bsdf", Property::fromString(name + "_ds_inner"));
        }

        scene.addBSDF(name, bsdf);
        ++matCounter;
    }
}

Scene glTFSceneParser::loadFromFile(const std::filesystem::path& path, bool& ok)
{
    std::filesystem::path directory = path.parent_path();
    std::filesystem::path cache_dir = directory / (std::string("_ignis_cache_") + path.stem().generic_u8string());

    std::filesystem::create_directories(cache_dir);
    std::filesystem::create_directories(cache_dir / "images");
    std::filesystem::create_directories(cache_dir / "meshes");

    tinygltf::Model model;
    tinygltf::TinyGLTF loader;
    std::string err;
    std::string warn;

    loader.SetImageLoader(imageLoader, nullptr);

    if (path.extension() == ".glb")
        ok = loader.LoadBinaryFromFile(&model, &err, &warn, path.generic_u8string());
    else
        ok = loader.LoadASCIIFromFile(&model, &err, &warn, path.generic_u8string());

    if (!warn.empty())
        IG_LOG(L_WARNING) << "glTF '" << path << "': " << warn << std::endl;

    if (!err.empty())
        IG_LOG(L_ERROR) << "glTF '" << path << "': " << err << std::endl;

    if (!ok)
        return {};

    Scene scene;
    loadTextures(scene, model, directory, cache_dir);

    tinygltf::Material defaultMaterial;
    tinygltf::ParseMaterial(&defaultMaterial, nullptr, {}, false);
    model.materials.push_back(defaultMaterial);

    loadMaterials(scene, model, directory);

    size_t meshCount = 0;
    for (const auto& mesh : model.meshes) {
        size_t primCount = 0;
        for (const auto& prim : mesh.primitives) {
            const std::string name               = mesh.name + "_" + std::to_string(meshCount) + "_" + std::to_string(primCount);
            const std::filesystem::path ply_path = cache_dir / "meshes" / (name + ".ply");

            exportMeshPrimitive(ply_path, model, prim);
            auto obj = std::make_shared<Object>(OT_SHAPE, "ply", directory);
            obj->setProperty("filename", Property::fromString(std::filesystem::canonical(ply_path).generic_u8string()));
            scene.addShape(name, obj);

            ++primCount;
        }
        ++meshCount;
    }

    const tinygltf::Scene& gltf_scene = model.scenes[model.defaultScene];
    for (int nodeId : gltf_scene.nodes)
        addNode(scene, defaultMaterial, directory, model, model.nodes[nodeId], Transformf::Identity());

    return scene;
}
} // namespace IG::Parser<|MERGE_RESOLUTION|>--- conflicted
+++ resolved
@@ -674,11 +674,7 @@
             }
 
             bool is_thin = true;
-<<<<<<< HEAD
             if (mat.extensions.count("KHR_materials_volume") > 0) {
-=======
-            if (mat.extensions.count("KHR_materials_volume")) {
->>>>>>> b485390a
                 const auto& ext2 = mat.extensions.at("KHR_materials_volume");
 
                 // TODO: No support for textures
